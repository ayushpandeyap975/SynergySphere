# Logs
logs
*.log
npm-debug.log*
yarn-debug.log*
yarn-error.log*
pnpm-debug.log*
lerna-debug.log*

node_modules
dist
dist-ssr
*.local

# Editor directories and files
.vscode/*
!.vscode/extensions.json
.idea
.DS_Store
*.suo
*.ntvs*
*.njsproj
*.sln
<<<<<<< HEAD
*.sw?
=======
*.sw?
.kiro/
.vscode/
>>>>>>> 887577e4
<|MERGE_RESOLUTION|>--- conflicted
+++ resolved
@@ -21,10 +21,6 @@
 *.ntvs*
 *.njsproj
 *.sln
-<<<<<<< HEAD
-*.sw?
-=======
 *.sw?
 .kiro/
-.vscode/
->>>>>>> 887577e4
+.vscode/